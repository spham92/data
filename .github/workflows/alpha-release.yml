name: 'Alpha Release'

on:
  schedule:
<<<<<<< HEAD
    - cron: '0 20 * * 1' # weekly (Monday) 12 PM PST
=======
    - cron: '10/10 * * * *' # weekly (Monday) 12PM PST
  push:
    branches:
      - master
>>>>>>> 5c972fd3

jobs:
  test:
    name: Test latest code
    runs-on: ubuntu-latest
    steps:
      - uses: actions/checkout@v2
      - uses: actions/setup-node@v2-beta
        with:
          node-version: 12.x
          repo-token: ${{ secrets.GITHUB_TOKEN }}
      - name: Install dependencies for master
        run: yarn install --frozen-lockfile --non-interactive
      - name: Basic Tests
        env:
          CI: true
          ASSERT_ALL_DEPRECATIONS: true
        run: yarn test

  release:
    name: Run publish script
    runs-on: ubuntu-latest
    if: false == contains(github.ref, '-alpha.')
    needs: [ test ]
    steps:
      - uses: actions/checkout@v2
      - uses: actions/setup-node@v2
        with:
          node-version: 12.x
          repo-token: ${{ secrets.GITHUB_TOKEN }}
      - name: Install dependencies for master
        run: yarn install --frozen-lockfile --non-interactive
<<<<<<< HEAD
      - name: get next alpha version
        run: NEXT_VERSION=$(node bin/determine-next-alpha-version.js)
=======
      - name: Make sure git user is setup
        run: |
          git config --local user.email 'cron@example.com'
          git config --local user.name 'Ember Data Cron CI'
>>>>>>> 5c972fd3
      - name: publish with script
        run: node bin/publish.js --distTag=NEXT_VERSION
        env:
          NODE_AUTH_TOKEN: ${{ secrets.NPM_TOKEN }}
      - name: push branch + tag
        run: git push origin HEAD --follow-tags<|MERGE_RESOLUTION|>--- conflicted
+++ resolved
@@ -2,14 +2,10 @@
 
 on:
   schedule:
-<<<<<<< HEAD
-    - cron: '0 20 * * 1' # weekly (Monday) 12 PM PST
-=======
     - cron: '10/10 * * * *' # weekly (Monday) 12PM PST
   push:
     branches:
       - master
->>>>>>> 5c972fd3
 
 jobs:
   test:
@@ -32,7 +28,6 @@
   release:
     name: Run publish script
     runs-on: ubuntu-latest
-    if: false == contains(github.ref, '-alpha.')
     needs: [ test ]
     steps:
       - uses: actions/checkout@v2
@@ -42,15 +37,12 @@
           repo-token: ${{ secrets.GITHUB_TOKEN }}
       - name: Install dependencies for master
         run: yarn install --frozen-lockfile --non-interactive
-<<<<<<< HEAD
       - name: get next alpha version
         run: NEXT_VERSION=$(node bin/determine-next-alpha-version.js)
-=======
       - name: Make sure git user is setup
         run: |
           git config --local user.email 'cron@example.com'
           git config --local user.name 'Ember Data Cron CI'
->>>>>>> 5c972fd3
       - name: publish with script
         run: node bin/publish.js --distTag=NEXT_VERSION
         env:

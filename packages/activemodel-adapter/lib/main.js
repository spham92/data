<<<<<<< HEAD
import {ActiveModelAdapter, ActiveModelSerializer, EmbeddedRecordsMixin} from "activemodel-adapter/system";
=======
import {
  ActiveModelAdapter,
  ActiveModelSerializer,
  EmbeddedRecordsMixin
} from "./system";
>>>>>>> d0a86e40

export {
  ActiveModelAdapter,
  ActiveModelSerializer,
  EmbeddedRecordsMixin
};<|MERGE_RESOLUTION|>--- conflicted
+++ resolved
@@ -1,12 +1,8 @@
-<<<<<<< HEAD
-import {ActiveModelAdapter, ActiveModelSerializer, EmbeddedRecordsMixin} from "activemodel-adapter/system";
-=======
 import {
   ActiveModelAdapter,
   ActiveModelSerializer,
   EmbeddedRecordsMixin
-} from "./system";
->>>>>>> d0a86e40
+} from "activemodel-adapter/system";
 
 export {
   ActiveModelAdapter,

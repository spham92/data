--- conflicted
+++ resolved
@@ -71,11 +71,7 @@
       return model.toJSON();
     });
 
-<<<<<<< HEAD
-    this.ajax("/" + this.pluralize(root) + "/bulk", "PUT", {
-=======
-    this.ajax(this.buildURL(root), "POST", {
->>>>>>> 95d938ef
+    this.ajax(this.buildURL(root, "bulk"), "PUT", {
       data: data,
       success: function(json) {
         this.sideload(store, type, json, plural);
@@ -109,11 +105,7 @@
       return get(model, 'id');
     });
 
-<<<<<<< HEAD
-    this.ajax("/" + this.pluralize(root) + "/bulk", "DELETE", {
-=======
-    this.ajax(this.buildURL(root, 'delete'), "POST", {
->>>>>>> 95d938ef
+    this.ajax(this.buildURL(root, 'bulk'), "DELETE", {
       data: data,
       success: function(json) {
         if (json) { this.sideload(store, type, json); }
@@ -201,7 +193,6 @@
     jQuery.ajax(hash);
   },
 
-<<<<<<< HEAD
   sideload: function(store, type, json, root) {
     var sideloadedType, mappings;
 
@@ -231,18 +222,20 @@
     } else {
       store.load(type, value);
     }
-=======
+  },
+
   buildURL: function(model, suffix) {
-    url = [""];
-    if (this.namespace != undefined) {
+    var url = [""];
+
+    if (this.namespace !== undefined) {
       url.push(this.namespace);
-    };
+    }
+
     url.push(this.pluralize(model));
-    if (suffix != undefined) {
+    if (suffix !== undefined) {
       url.push(suffix);
-    };
+    }
 
     return url.join("/");
->>>>>>> 95d938ef
   }
 });

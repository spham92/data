/**
  @module ember-data
*/

var get = Ember.get, set = Ember.set;
var map = Ember.ArrayPolyfills.map;

var errorProps = ['description', 'fileName', 'lineNumber', 'message', 'name', 'number', 'stack'];

DS.InvalidError = function(errors) {
  var tmp = Error.prototype.constructor.call(this, "The backend rejected the commit because it was invalid: " + Ember.inspect(errors));
  this.errors = errors;

  for (var i=0, l=errorProps.length; i<l; i++) {
    this[errorProps[i]] = tmp[errorProps[i]];
  }
};
DS.InvalidError.prototype = Ember.create(Error.prototype);

/**
  An adapter is an object that receives requests from a store and
  translates them into the appropriate action to take against your
  persistence layer. The persistence layer is usually an HTTP API, but may
  be anything, such as the browser's local storage.

  ### Creating an Adapter

  First, create a new subclass of `DS.Adapter`:

  ```javascript
  App.MyAdapter = DS.Adapter.extend({
    // ...your code here
  });
  ```

  You can set the `ApplicationAdapter` property to use it as the default for every model:

<<<<<<< HEAD
      App.ApplicationAdapter = App.MyAdapter

  If you need more fine-grained customisation you can create Per Type adapters which are
  automatically picked up by Ember Data

      App.Post = DS.Model.extend({
        // ...
      });

      App.PostAdapter = App.ApplicationAdapter.extend({
        // ...
      });
=======
  ```javascript
  App.store = DS.Store.create({
    adapter: App.MyAdapter.create()
  });
  ```
>>>>>>> 3df8423b

  `DS.Adapter` is an abstract base class that you should override in your
  application to customize it for your backend. The minimum set of methods
  that you should implement is:

    * `find()`
    * `createRecord()`
    * `updateRecord()`
    * `deleteRecord()`

  To improve the network performance of your application, you can optimize
  your adapter by overriding these lower-level methods:

    * `findMany()`
    * `createRecords()`
    * `updateRecords()`
    * `deleteRecords()`
    * `commit()`

  For an example implementation, see `DS.RESTAdapter`, the
  included REST adapter.

  @class Adapter
  @namespace DS
  @extends Ember.Object
*/

DS.Adapter = Ember.Object.extend({

  /**
    The `find()` method is invoked when the store is asked for a record that
    has not previously been loaded. In response to `find()` being called, you
    should query your persistence layer for a record with the given ID. Once
    found, you can asynchronously call the store's `push()` method to push
    the record into the store.

    Here is an example `find` implementation:

    ```javascript
    find: function(store, type, id) {
      var url = type.url;
      url = url.fmt(id);

      jQuery.getJSON(url, function(data) {
          // data is a hash of key/value pairs. If your server returns a
          // root, simply do something like:
          // store.push(type, id, data.person)
          store.push(type, id, data);
      });
    }
    ```

    @method find
  */
  find: Ember.required(Function),

  /**

    @private
    @method findAll
    @param  store
    @param  type
    @param  since
  */
  findAll: null,

  /**

    @private
    @method findQuery
    @param  store
    @param  type
    @param  query
    @param  recordArray
  */
  findQuery: null,

  /**
    If the globally unique IDs for your records should be generated on the client,
    implement the `generateIdForRecord()` method. This method will be invoked
    each time you create a new record, and the value returned from it will be
    assigned to the record's `primaryKey`.

    Most traditional REST-like HTTP APIs will not use this method. Instead, the ID
    of the record will be set by the server, and your adapter will update the store
    with the new ID when it calls `didCreateRecord()`. Only implement this method if
    you intend to generate record IDs on the client-side.

    The `generateIdForRecord()` method will be invoked with the requesting store as
    the first parameter and the newly created record as the second parameter:

    ```javascript
    generateIdForRecord: function(store, record) {
      var uuid = App.generateUUIDWithStatisticallyLowOddsOfCollision();
      return uuid;
    }
    ```

    @method generateIdForRecord
    @param {DS.Store} store
    @param {DS.Model} record
  */
  generateIdForRecord: null,

  /**
    Proxies to the serializer's `serialize` method.

    @method serialize
    @param {DS.Model} record
    @param {Object}   options
  */
  serialize: function(record, options) {
    return get(record, 'store').serializerFor(record.constructor.typeKey).serialize(record, options);
  },

  /**
    Implement this method in a subclass to handle the creation of
    new records.

    Serializes the record and send it to the server.

    This implementation should call the adapter's `didCreateRecord`
    method on success or `didError` method on failure.

    @method createRecord
    @param {DS.Store} store
    @param {subclass of DS.Model} type   the DS.Model class of the record
    @param {DS.Model} record
  */
  createRecord: Ember.required(Function),

  /**
    Implement this method in a subclass to handle the updating of
    a record.

    Serializes the record update and send it to the server.

    @method updateRecord
    @param {DS.Store} store
    @param {subclass of DS.Model} type   the DS.Model class of the record
    @param {DS.Model} record
  */
  updateRecord: Ember.required(Function),

  /**
    Implement this method in a subclass to handle the deletion of
    a record.

    Sends a delete request for the record to the server.

    @method deleteRecord
    @param {DS.Store} store
    @param {subclass of DS.Model} type   the DS.Model class of the record
    @param {DS.Model} record
  */
  deleteRecord: Ember.required(Function),

  /**
    Find multiple records at once.

    By default, it loops over the provided ids and calls `find` on each.
    May be overwritten to improve performance and reduce the number of
    server requests.

    @method findMany
    @param {DS.Store} store
    @param {subclass of DS.Model} type   the DS.Model class of the records
    @param {Array}    ids
  */
  findMany: function(store, type, ids) {
    var promises = map.call(ids, function(id) {
      return this.find(store, type, id);
    }, this);

    return Ember.RSVP.all(promises);
  }
});<|MERGE_RESOLUTION|>--- conflicted
+++ resolved
@@ -33,28 +33,13 @@
   });
   ```
 
-  You can set the `ApplicationAdapter` property to use it as the default for every model:
-
-<<<<<<< HEAD
-      App.ApplicationAdapter = App.MyAdapter
-
-  If you need more fine-grained customisation you can create Per Type adapters which are
-  automatically picked up by Ember Data
-
-      App.Post = DS.Model.extend({
-        // ...
-      });
-
-      App.PostAdapter = App.ApplicationAdapter.extend({
-        // ...
-      });
-=======
+  To tell your store which adapter to use, set its `adapter` property:
+
   ```javascript
   App.store = DS.Store.create({
     adapter: App.MyAdapter.create()
   });
   ```
->>>>>>> 3df8423b
 
   `DS.Adapter` is an abstract base class that you should override in your
   application to customize it for your backend. The minimum set of methods

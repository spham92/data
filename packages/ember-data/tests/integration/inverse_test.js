var env, store, User, Job;

var attr = DS.attr, belongsTo = DS.belongsTo;
var run = Ember.run;

function stringify(string) {
  return function() { return string; };
}

module('integration/inverse_test - inverseFor', {
  setup: function() {
    User = DS.Model.extend({
      name: attr('string'),
      bestFriend: belongsTo('user', {async: true}),
      job: belongsTo('job')
    });

    User.toString = stringify('user');

    Job = DS.Model.extend({
      isGood: attr(),
      user: belongsTo('user')
    });

    Job.toString = stringify('job');

    env = setupStore({
      user: User,
      job: Job
    });

    store = env.store;
  },

  teardown: function() {
    run(env.container, 'destroy');
  }
});

test("Finds the inverse when there is only one possible available", function () {
  //Maybe store is evaluated lazily, so we need this :(
<<<<<<< HEAD
  run(store, 'push', 'user', {id:1});
=======
  store.push('user', {id:1});
>>>>>>> d5f19518

  deepEqual(Job.inverseFor('user'), {
    type: User,
    name: 'job',
    kind: 'belongsTo'
  }, 'Gets correct type, name and kind');
});

test("Finds the inverse when only one side has defined it manually", function () {
  Job.reopen({
    owner: belongsTo('user', {inverse: 'previousJob'})
  });

  User.reopen({
    previousJob: belongsTo('job')
  });

  //Maybe store is evaluated lazily, so we need this :(
<<<<<<< HEAD
  run(function(){
    var user = store.push('user', {id:1});
    var job = store.push('user', {id:1});
  });
=======
  store.push('user', {id:1});
  store.push('user', {id:1});
>>>>>>> d5f19518

  deepEqual(Job.inverseFor('owner'), {
    type: User, //the model's type
    name: 'previousJob', //the models relationship key
    kind: 'belongsTo'
  }, 'Gets correct type, name and kind');

  deepEqual(User.inverseFor('previousJob'), {
    type: Job, //the model's type
    name: 'owner', //the models relationship key
    kind: 'belongsTo'
  }, 'Gets correct type, name and kind');
});

test("Returns null if inverse relationship it is manually set with a different relationship key", function () {
  Job.reopen({
    user: belongsTo('user', {inverse: 'previousJob'})
  });

  User.reopen({
    job: belongsTo('job')
  });
  //Maybe store is evaluated lazily, so we need this :(
<<<<<<< HEAD
  run(function(){
    var user = store.push('user', {id:1});
  });
=======
  store.push('user', {id:1});
>>>>>>> d5f19518

  equal(User.inverseFor('job'), null, 'There is no inverse');
});

test("Errors out if you define 2 inverses to the same model", function () {
  Job.reopen({
    user: belongsTo('user', {inverse: 'job'}),
    owner: belongsTo('user', {inverse: 'job'})
  });

  User.reopen({
    job: belongsTo('job')
  });

  //Maybe store is evaluated lazily, so we need this :(
  expectAssertion(function() {
<<<<<<< HEAD
    run(function(){
      store.push('user', {id:1});
    });
=======
    store.push('user', {id:1});
>>>>>>> d5f19518
    User.inverseFor('job');
  },  "You defined the 'job' relationship on user, but you defined the inverse relationships of type job multiple times. Look at http://emberjs.com/guides/models/defining-models/#toc_explicit-inverses for how to explicitly specify inverses");
});


test("Caches findInverseFor return value", function () {
  expect(1);
  //Maybe store is evaluated lazily, so we need this :(
<<<<<<< HEAD
  run(function(){
    store.push('user', {id:1});
  });
=======
  store.push('user', {id:1});
  var inverseForUser = Job.inverseFor('user');
>>>>>>> d5f19518

  var inverseForUser = Job.inverseFor('user');
  Job.findInverseFor = function(){
    ok(false, 'Find is not called anymore');
  };

  equal(inverseForUser, Job.inverseFor('user'), 'Inverse cached succesfully');
});<|MERGE_RESOLUTION|>--- conflicted
+++ resolved
@@ -39,11 +39,7 @@
 
 test("Finds the inverse when there is only one possible available", function () {
   //Maybe store is evaluated lazily, so we need this :(
-<<<<<<< HEAD
   run(store, 'push', 'user', {id:1});
-=======
-  store.push('user', {id:1});
->>>>>>> d5f19518
 
   deepEqual(Job.inverseFor('user'), {
     type: User,
@@ -62,15 +58,11 @@
   });
 
   //Maybe store is evaluated lazily, so we need this :(
-<<<<<<< HEAD
+  var user, job;
   run(function(){
-    var user = store.push('user', {id:1});
-    var job = store.push('user', {id:1});
+    user = store.push('user', {id:1});
+    job = store.push('user', {id:1});
   });
-=======
-  store.push('user', {id:1});
-  store.push('user', {id:1});
->>>>>>> d5f19518
 
   deepEqual(Job.inverseFor('owner'), {
     type: User, //the model's type
@@ -94,13 +86,10 @@
     job: belongsTo('job')
   });
   //Maybe store is evaluated lazily, so we need this :(
-<<<<<<< HEAD
+  var user;
   run(function(){
-    var user = store.push('user', {id:1});
+    user = store.push('user', {id:1});
   });
-=======
-  store.push('user', {id:1});
->>>>>>> d5f19518
 
   equal(User.inverseFor('job'), null, 'There is no inverse');
 });
@@ -117,13 +106,9 @@
 
   //Maybe store is evaluated lazily, so we need this :(
   expectAssertion(function() {
-<<<<<<< HEAD
     run(function(){
       store.push('user', {id:1});
     });
-=======
-    store.push('user', {id:1});
->>>>>>> d5f19518
     User.inverseFor('job');
   },  "You defined the 'job' relationship on user, but you defined the inverse relationships of type job multiple times. Look at http://emberjs.com/guides/models/defining-models/#toc_explicit-inverses for how to explicitly specify inverses");
 });
@@ -132,14 +117,9 @@
 test("Caches findInverseFor return value", function () {
   expect(1);
   //Maybe store is evaluated lazily, so we need this :(
-<<<<<<< HEAD
   run(function(){
     store.push('user', {id:1});
   });
-=======
-  store.push('user', {id:1});
-  var inverseForUser = Job.inverseFor('user');
->>>>>>> d5f19518
 
   var inverseForUser = Job.inverseFor('user');
   Job.findInverseFor = function(){

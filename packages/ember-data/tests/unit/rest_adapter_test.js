var get = Ember.get, set = Ember.set;

var adapter, store, serializer, ajaxUrl, ajaxType, ajaxHash, overwriteAjax;
var Person, person, people;
var Role, role, roles;
var Group, group;

module("the REST adapter", {
  setup: function() {
    ajaxUrl = undefined;
    ajaxType = undefined;
    ajaxHash = undefined;
    overwriteAjax = true;

    var Adapter = DS.RESTAdapter.extend();
    Adapter.configure('plurals', {
      person: 'people'
    });

    adapter = Adapter.createWithMixins({
      ajax: function(url, type, hash) {
<<<<<<< HEAD
        if (overwriteAjax) {
          var success = hash.success, self = this;

          ajaxUrl = url;
          ajaxType = type;
          ajaxHash = hash;

          if (success) {
            hash.success = function(json) {
              success.call(self, json);
            };
          }
        }
        else {
          return this._super(url, type, hash);
=======
        var success = hash.success, self = this;

        hash.context = adapter;

        ajaxUrl = url;
        ajaxType = type;
        ajaxHash = hash;

        if (success) {
          hash.success = function(json) {
            success.call(self, json);
          };
>>>>>>> eeb4b6c7
        }
      }
    });

    serializer = get(adapter, 'serializer');

    store = DS.Store.create({
      adapter: adapter
    });

    Person = DS.Model.extend({
      name: DS.attr('string')
    });

    Person.toString = function() {
      return "App.Person";
    };

    Group = DS.Model.extend({
      name: DS.attr('string'),
      people: DS.hasMany(Person)
    });

    Group.toString = function() {
      return "App.Group";
    };

    Person.reopen({
      group: DS.belongsTo(Group)
    });

    Role = DS.Model.extend({
      name: DS.attr('string')
    });

    Role.toString = function() {
      return "App.Role";
    };
  },

  teardown: function() {
    if (person) {
      person.destroy();
      person = null;
    }

    adapter.destroy();
    store.destroy();
  }
});

var expectUrl = function(url, desc) {
  equal(ajaxUrl, url, "the URL is " + desc);
};

var expectType = function(type) {
  equal(type, ajaxType, "the HTTP method is " + type);
};

var expectData = function(hash) {
  deepEqual(hash, ajaxHash.data, "the hash was passed along");
};

var expectState = function(state, value, p) {
  p = p || person;

  if (value === undefined) { value = true; }

  var flag = "is" + state.charAt(0).toUpperCase() + state.substr(1);
  equal(get(p, flag), value, "the person is " + (value === false ? "not " : "") + state);
};

var expectStates = function(state, value) {
  people.forEach(function(person) {
    expectState(state, value, person);
  });
};

test("Calling ajax() calls JQuery.ajax with json data", function() {
  var adapter, ajaxHash, oldJQueryAjax = jQuery.ajax;

  try {
    // replace jQuery.ajax()
    jQuery.ajax = function(hash) {
      ajaxHash = hash;
    };

    adapter = DS.RESTAdapter.create();

    adapter.ajax('/foo', 'GET', {extra: 'special'});
    ok(ajaxHash, 'jQuery.ajax was called');
    equal(ajaxHash.url, '/foo', 'Request URL is the given value');
    equal(ajaxHash.type, 'GET', 'Request method is the given value');
    equal(ajaxHash.dataType, 'json', 'Request data type is JSON');
    equal(ajaxHash.contentType, undefined, 'Request content type is undefined for GET');
    equal(ajaxHash.context, adapter, 'Request context is the adapter');
    equal(ajaxHash.extra, 'special', 'Extra options are passed through');

    adapter.ajax('/foo', 'POST', {});
    ok(!ajaxHash.data, 'Data not set when not provided');
    equal(ajaxHash.contentType, undefined, 'Request content type is undefined when data is empty');

    adapter.ajax('/foo', 'GET', {data: 'unsupported'});
    equal(ajaxHash.data, 'unsupported', 'Data untouched for unsupported methods');

    adapter.ajax('/foo', 'POST', {data: {id: 1, name: 'Bar'}});
    equal(ajaxHash.data, JSON.stringify({id: 1, name: 'Bar'}), 'Data serialized for POST requests');
    equal(ajaxHash.contentType, 'application/json; charset=utf-8', 'Request content type is JSON');

    adapter.ajax('/foo', 'PUT', {data: {id: 1, name: 'Bar'}});
    equal(ajaxHash.data, JSON.stringify({id: 1, name: 'Bar'}), 'Data serialized for PUT requests');
    equal(ajaxHash.contentType, 'application/json; charset=utf-8', 'Request content type is JSON');

  } finally {
    // restore jQuery.ajax()
    jQuery.ajax = oldJQueryAjax;
  }
});

test("creating a person makes a POST to /people, with the data hash", function() {
  person = store.createRecord(Person, { name: "Tom Dale" });

  expectState('new');
  store.commit();
  expectState('saving');

  expectUrl("/people", "the collection at the plural of the model name");
  expectType("POST");
  expectData({ person: { name: "Tom Dale", group_id: null } });

  ajaxHash.success({ person: { id: 1, name: "Tom Dale" } });
  expectState('saving', false);

  equal(person, store.find(Person, 1), "it is now possible to retrieve the person by the ID supplied");
});

test("singular creations can sideload data", function() {
  person = store.createRecord(Person, { name: "Tom Dale" });

  expectState('new');
  store.commit();
  expectState('saving');

  expectUrl("/people", "the collection at the plural of the model name");
  expectType("POST");
  expectData({ person: { name: "Tom Dale", group_id: null } });

  ajaxHash.success({
    person: { id: 1, name: "Tom Dale" },
    groups: [{ id: 1, name: "Group 1" }]
  });

  expectState('saving', false);

  equal(person, store.find(Person, 1), "it is now possible to retrieve the person by the ID supplied");

  group = store.find(Group, 1);
  equal(get(group, 'name'), "Group 1", "the data sideloaded successfully");
});

test("updating a person makes a PUT to /people/:id with the data hash", function() {
  store.load(Person, { id: 1, name: "Yehuda Katz" });

  person = store.find(Person, 1);

  expectState('new', false);
  expectState('loaded');
  expectState('dirty', false);

  set(person, 'name', "Brohuda Brokatz");

  expectState('dirty');
  store.commit();
  expectState('saving');

  expectUrl("/people/1", "the plural of the model name with its ID");
  expectType("PUT");
  expectData({ person: { name: "Brohuda Brokatz", group_id: null } });

  ajaxHash.success({ person: { id: 1, name: "Brohuda Brokatz" } });
  expectState('saving', false);

  equal(person, store.find(Person, 1), "the same person is retrieved by the same ID");
  equal(get(person, 'name'), "Brohuda Brokatz", "the hash should be updated");
});

test("updates are not required to return data", function() {
  store.load(Person, { id: 1, name: "Yehuda Katz" });

  person = store.find(Person, 1);

  expectState('new', false);
  expectState('loaded');
  expectState('dirty', false);

  set(person, 'name', "Brohuda Brokatz");

  expectState('dirty');
  store.commit();
  expectState('saving');

  expectUrl("/people/1", "the plural of the model name with its ID");
  expectType("PUT");

  ajaxHash.success();
  expectState('saving', false);

  equal(person, store.find(Person, 1), "the same person is retrieved by the same ID");
  equal(get(person, 'name'), "Brohuda Brokatz", "the data is preserved");
});

test("singular updates can sideload data", function() {
  serializer.configure(Group, { sideloadAs: 'groups' });

  store.load(Person, { id: 1, name: "Yehuda Katz" });

  person = store.find(Person, 1);

  expectState('new', false);
  expectState('loaded');
  expectState('dirty', false);

  set(person, 'name', "Brohuda Brokatz");

  expectState('dirty');
  store.commit();
  expectState('saving');

  expectUrl("/people/1", "the plural of the model name with its ID");
  expectType("PUT");

  ajaxHash.success({
    person: { id: 1, name: "Brohuda Brokatz" },
    groups: [{ id: 1, name: "Group 1" }]
  });

  expectState('saving', false);

  equal(person, store.find(Person, 1), "the same person is retrieved by the same ID");

  group = store.find(Group, 1);
  equal(get(group, 'name'), "Group 1", "the data sideloaded successfully");
});

test("deleting a person makes a DELETE to /people/:id", function() {
  store.load(Person, { id: 1, name: "Tom Dale" });

  person = store.find(Person, 1);

  expectState('new', false);
  expectState('loaded');
  expectState('dirty', false);

  person.deleteRecord();

  expectState('dirty');
  expectState('deleted');
  store.commit();
  expectState('saving');

  expectUrl("/people/1", "the plural of the model name with its ID");
  expectType("DELETE");

  ajaxHash.success();
  expectState('deleted');
});

test("singular deletes can sideload data", function() {
  serializer.configure(Group, { sideloadAs: 'groups' });

  store.load(Person, { id: 1, name: "Tom Dale" });

  person = store.find(Person, 1);

  expectState('new', false);
  expectState('loaded');
  expectState('dirty', false);

  person.deleteRecord();

  expectState('dirty');
  expectState('deleted');
  store.commit();
  expectState('saving');

  expectUrl("/people/1", "the plural of the model name with its ID");
  expectType("DELETE");

  ajaxHash.success({
    groups: [{ id: 1, name: "Group 1" }]
  });

  expectState('deleted');

  group = store.find(Group, 1);
  equal(get(group, 'name'), "Group 1", "the data sideloaded successfully");
});

/*
test("deleting a record with custom primaryKey", function() {
  store.load(Role, { _id: 1, name: "Developer" });

  role = store.find(Role, 1);

  role.deleteRecord();

  store.commit();

  expectUrl("/roles/1", "the plural of the model name with its ID");
  ajaxHash.success();
});
*/

test("finding all people makes a GET to /people", function() {
  people = store.find(Person);

  expectUrl("/people", "the plural of the model name");
  expectType("GET");

  ajaxHash.success({ people: [{ id: 1, name: "Yehuda Katz" }] });

  person = people.objectAt(0);

  expectState('loaded');
  expectState('dirty', false);

  equal(person, store.find(Person, 1), "the record is now in the store, and can be looked up by ID without another Ajax request");
});

test("finding all can sideload data", function() {
  var groups = store.find(Group);

  expectUrl("/groups", "the plural of the model name");
  expectType("GET");

  ajaxHash.success({
    groups: [{ id: 1, name: "Group 1", person_ids: [ 1 ] }],
    people: [{ id: 1, name: "Yehuda Katz" }]
  });

  people = get(groups.objectAt(0), 'people');
  person = people.objectAt(0);

  expectState('loaded');
  expectState('dirty', false);

  equal(person, store.find(Person, 1), "the record is now in the store, and can be looked up by ID without another Ajax request");
});

test("finding all people with since makes a GET to /people", function() {
  people = store.find(Person);

  expectUrl("/people", "the plural of the model name");
  expectType("GET");

  ajaxHash.success({ meta: { since: '123'}, people: [{ id: 1, name: "Yehuda Katz" }] });

  people = store.find(Person);

  expectUrl("/people", "the plural of the model name");
  expectType("GET");
  expectData({since: '123'});

  ajaxHash.success({ meta: { since: '1234'}, people: [{ id: 2, name: "Paul Chavard" }] });

  person = people.objectAt(1);

  expectState('loaded');
  expectState('dirty', false);

  equal(person, store.find(Person, 2), "the record is now in the store, and can be looked up by ID without another Ajax request");

  people.update();

  expectUrl("/people", "the plural of the model name");
  expectType("GET");
  expectData({since: '1234'});

  ajaxHash.success({ meta: { since: '12345'}, people: [{ id: 3, name: "Dan Gebhardt" }] });

  equal(people.get('length'), 3, 'should have 3 records now');
});

test("meta and since are configurable", function() {
  serializer.configure({
    meta: 'metaObject',
    since: 'sinceToken'
  });

  set(adapter, 'since', 'lastToken');

  people = store.find(Person);

  expectUrl("/people", "the plural of the model name");
  expectType("GET");

  ajaxHash.success({ metaObject: {sinceToken: '123'}, people: [{ id: 1, name: "Yehuda Katz" }] });

  people.update();

  expectUrl("/people", "the plural of the model name");
  expectType("GET");
  expectData({lastToken: '123'});

  ajaxHash.success({ metaObject: {sinceToken: '1234'}, people: [{ id: 2, name: "Paul Chavard" }] });

  person = people.objectAt(1);

  expectState('loaded');
  expectState('dirty', false);

  equal(person, store.find(Person, 2), "the record is now in the store, and can be looked up by ID without another Ajax request");
});

test("finding a person by ID makes a GET to /people/:id", function() {
  person = store.find(Person, 1);

  expectState('loaded', false);
  expectUrl("/people/1", "the plural of the model name with the ID requested");
  expectType("GET");

  ajaxHash.success({ person: { id: 1, name: "Yehuda Katz" } });

  expectState('loaded');
  expectState('dirty', false);

  equal(person, store.find(Person, 1), "the record is now in the store, and can be looked up by ID without another Ajax request");
});

test("finding a person by an ID-alias populates the store", function() {
  person = store.find(Person, 'me');

  expectState('loaded', false);
  expectUrl("/people/me", "the plural of the model name with the ID requested");
  expectType("GET");

  ajaxHash.success({ person: { id: 1, name: "Yehuda Katz" } });

  expectState('loaded');
  expectState('dirty', false);

  equal(person, store.find(Person, 'me'), "the record is now in the store, and can be looked up by the alias without another Ajax request");
});

test("additional data can be sideloaded in a GET", function() {
  group = store.find(Group, 1);

  ajaxHash.success({
    group: {
      id: 1, name: "Group 1", person_ids: [ 1 ]
    },
    people: [{
      id: 1, name: "Yehuda Katz"
    }]
  });

  equal(get(store.find(Person, 1), 'name'), "Yehuda Katz", "the items are sideloaded");
  equal(get(get(store.find(Group, 1), 'people').objectAt(0), 'name'), "Yehuda Katz", "the items are in the relationship");
});

test("finding many people by a list of IDs", function() {
  store.load(Group, { id: 1, person_ids: [ 1, 2, 3 ] });

  var group = store.find(Group, 1);

  equal(ajaxUrl, undefined, "no Ajax calls have been made yet");

  var people = get(group, 'people');

  equal(get(people, 'length'), 3, "there are three people in the relationship already");

  people.forEach(function(person) {
    equal(get(person, 'isLoaded'), false, "the person is being loaded");
  });

  expectUrl("/people");
  expectType("GET");
  expectData({ ids: [ 1, 2, 3 ] });

  ajaxHash.success({
    people: [
      { id: 1, name: "Rein Heinrichs" },
      { id: 2, name: "Tom Dale" },
      { id: 3, name: "Yehuda Katz" }
    ]
  });

  var rein = people.objectAt(0);
  equal(get(rein, 'name'), "Rein Heinrichs");
  equal(get(rein, 'id'), 1);

  var tom = people.objectAt(1);
  equal(get(tom, 'name'), "Tom Dale");
  equal(get(tom, 'id'), 2);

  var yehuda = people.objectAt(2);
  equal(get(yehuda, 'name'), "Yehuda Katz");
  equal(get(yehuda, 'id'), 3);

  people.forEach(function(person) {
    equal(get(person, 'isLoaded'), true, "the person is being loaded");
  });
});

test("finding many people by a list of IDs doesn't rely on the returned array order matching the passed list of ids", function() {
  store.load(Group, { id: 1, person_ids: [ 1, 2, 3 ] });

  var group = store.find(Group, 1);

  var people = get(group, 'people');

  ajaxHash.success({
    people: [
      { id: 2, name: "Tom Dale" },
      { id: 1, name: "Rein Heinrichs" },
      { id: 3, name: "Yehuda Katz" }
    ]
  });

  var rein = people.objectAt(0);
  equal(get(rein, 'name'), "Rein Heinrichs");
  equal(get(rein, 'id'), 1);

  var tom = people.objectAt(1);
  equal(get(tom, 'name'), "Tom Dale");
  equal(get(tom, 'id'), 2);

  var yehuda = people.objectAt(2);
  equal(get(yehuda, 'name'), "Yehuda Katz");
  equal(get(yehuda, 'id'), 3);

});

test("additional data can be sideloaded in a GET with many IDs", function() {
  //store.load(Group, { id: 1, people: [ 1, 2, 3 ] });

  equal(ajaxUrl, undefined, "no Ajax calls have been made yet");

  // findMany is used here even though it is not normally public to test the
  // functionality.
  var groups = store.findMany(Group, [ 1 ]);
  var group = groups.objectAt(0);

  equal(get(group, 'isLoaded'), false, "the group is being loaded");

  expectUrl("/groups");
  expectType("GET");
  expectData({ ids: [ 1 ] });

  ajaxHash.success({
    groups: [
      { id: 1, person_ids: [ 1, 2, 3 ] }
    ],
    people: [
      { id: 1, name: "Rein Heinrichs" },
      { id: 2, name: "Tom Dale" },
      { id: 3, name: "Yehuda Katz" }
    ]
  });

  var people = get(group, 'people');
  equal(get(people, 'length'), 3, "the people have length");

  var rein = people.objectAt(0);
  equal(get(rein, 'name'), "Rein Heinrichs");
  equal(get(rein, 'id'), 1);

  var tom = people.objectAt(1);
  equal(get(tom, 'name'), "Tom Dale");
  equal(get(tom, 'id'), 2);

  var yehuda = people.objectAt(2);
  equal(get(yehuda, 'name'), "Yehuda Katz");
  equal(get(yehuda, 'id'), 3);

  people.forEach(function(person) {
    equal(get(person, 'isLoaded'), true, "the person is being loaded");
  });
});

test("finding people by a query", function() {
  var people = store.find(Person, { page: 1 });

  equal(get(people, 'length'), 0, "there are no people yet, as the query has not returned");

  expectUrl("/people", "the collection at the plural of the model name");
  expectType("GET");
  expectData({ page: 1 });

  ajaxHash.success({
    people: [
      { id: 1, name: "Rein Heinrichs" },
      { id: 2, name: "Tom Dale" },
      { id: 3, name: "Yehuda Katz" }
    ]
  });

  equal(get(people, 'length'), 3, "the people are now loaded");

  var rein = people.objectAt(0);
  equal(get(rein, 'name'), "Rein Heinrichs");
  equal(get(rein, 'id'), 1);

  var tom = people.objectAt(1);
  equal(get(tom, 'name'), "Tom Dale");
  equal(get(tom, 'id'), 2);

  var yehuda = people.objectAt(2);
  equal(get(yehuda, 'name'), "Yehuda Katz");
  equal(get(yehuda, 'id'), 3);

  people.forEach(function(person) {
    equal(get(person, 'isLoaded'), true, "the person is being loaded");
  });
});

test("finding people by a query can sideload data", function() {
  var groups = store.find(Group, { page: 1 });

  equal(get(groups, 'length'), 0, "there are no groups yet, as the query has not returned");

  expectUrl("/groups", "the collection at the plural of the model name");
  expectType("GET");
  expectData({ page: 1 });

  ajaxHash.success({
    groups: [
      { id: 1, name: "Group 1", person_ids: [ 1, 2, 3 ] }
    ],
    people: [
      { id: 1, name: "Rein Heinrichs" },
      { id: 2, name: "Tom Dale" },
      { id: 3, name: "Yehuda Katz" }
    ]
  });

  var group = groups.objectAt(0);
  var people = get(group, 'people');

  equal(get(people, 'length'), 3, "the people are now loaded");

  var rein = people.objectAt(0);
  equal(get(rein, 'name'), "Rein Heinrichs");
  equal(get(rein, 'id'), 1);

  var tom = people.objectAt(1);
  equal(get(tom, 'name'), "Tom Dale");
  equal(get(tom, 'id'), 2);

  var yehuda = people.objectAt(2);
  equal(get(yehuda, 'name'), "Yehuda Katz");
  equal(get(yehuda, 'id'), 3);

  people.forEach(function(person) {
    equal(get(person, 'isLoaded'), true, "the person is being loaded");
  });
});

test("creating several people (with bulkCommit) makes a POST to /people, with a data hash Array", function() {
  set(adapter, 'bulkCommit', true);

  var tom = store.createRecord(Person, { name: "Tom Dale" });
  var yehuda = store.createRecord(Person, { name: "Yehuda Katz" });

  people = [ tom, yehuda ];

  expectStates('new');
  store.commit();
  expectStates('saving');

  expectUrl("/people", "the collection at the plural of the model name");
  expectType("POST");
  expectData({ people: [ { name: "Tom Dale", group_id: null }, { name: "Yehuda Katz", group_id: null } ] });

  ajaxHash.success({ people: [ { id: 1, name: "Tom Dale" }, { id: 2, name: "Yehuda Katz" } ] });
  expectStates('saving', false);

  equal(tom, store.find(Person, 1), "it is now possible to retrieve the person by the ID supplied");
  equal(yehuda, store.find(Person, 2), "it is now possible to retrieve the person by the ID supplied");
});

test("bulk commits can sideload data", function() {
  set(adapter, 'bulkCommit', true);

  var tom = store.createRecord(Person, { name: "Tom Dale" });
  var yehuda = store.createRecord(Person, { name: "Yehuda Katz" });

  serializer.configure(Group, { sideloadAs: 'groups' });

  people = [ tom, yehuda ];

  expectStates('new');
  store.commit();
  expectStates('saving');

  expectUrl("/people", "the collection at the plural of the model name");
  expectType("POST");
  expectData({ people: [ { name: "Tom Dale", group_id: null }, { name: "Yehuda Katz", group_id: null } ] });

  ajaxHash.success({
    people: [ { id: 1, name: "Tom Dale" }, { id: 2, name: "Yehuda Katz" } ],
    groups: [ { id: 1, name: "Group 1" } ]
  });

  expectStates('saving', false);

  equal(tom, store.find(Person, 1), "it is now possible to retrieve the person by the ID supplied");
  equal(yehuda, store.find(Person, 2), "it is now possible to retrieve the person by the ID supplied");

  group = store.find(Group, 1);
  equal(get(group, 'name'), "Group 1", "the data sideloaded successfully");
});

test("updating several people (with bulkCommit) makes a PUT to /people/bulk with the data hash Array", function() {
  set(adapter, 'bulkCommit', true);

  store.loadMany(Person, [
    { id: 1, name: "Yehuda Katz" },
    { id: 2, name: "Carl Lerche" }
  ]);

  var yehuda = store.find(Person, 1);
  var carl = store.find(Person, 2);

  people = [ yehuda, carl ];

  expectStates('new', false);
  expectStates('loaded');
  expectStates('dirty', false);

  set(yehuda, 'name', "Brohuda Brokatz");
  set(carl, 'name', "Brocarl Brolerche");

  expectStates('dirty');
  store.commit();
  expectStates('saving');

  expectUrl("/people/bulk", "the collection at the plural of the model name");
  expectType("PUT");
  expectData({ people: [{ id: 1, name: "Brohuda Brokatz", group_id: null }, { id: 2, name: "Brocarl Brolerche", group_id: null }] });

  ajaxHash.success({ people: [
    { id: 1, name: "Brohuda Brokatz" },
    { id: 2, name: "Brocarl Brolerche" }
  ]});

  expectStates('saving', false);

  equal(yehuda, store.find(Person, 1), "the same person is retrieved by the same ID");
  equal(carl, store.find(Person, 2), "the same person is retrieved by the same ID");
});

test("bulk updates can sideload data", function() {
  set(adapter, 'bulkCommit', true);

  serializer.configure(Group, { sideloadAs: 'groups' });

  store.loadMany(Person, [
    { id: 1, name: "Yehuda Katz" },
    { id: 2, name: "Carl Lerche" }
  ]);

  var yehuda = store.find(Person, 1);
  var carl = store.find(Person, 2);

  people = [ yehuda, carl ];

  expectStates('new', false);
  expectStates('loaded');
  expectStates('dirty', false);

  set(yehuda, 'name', "Brohuda Brokatz");
  set(carl, 'name', "Brocarl Brolerche");

  expectStates('dirty');
  store.commit();
  expectStates('saving');

  expectUrl("/people/bulk", "the collection at the plural of the model name");
  expectType("PUT");
  expectData({ people: [{ id: 1, name: "Brohuda Brokatz", group_id: null }, { id: 2, name: "Brocarl Brolerche", group_id: null }] });

  ajaxHash.success({
    people: [
      { id: 1, name: "Brohuda Brokatz" },
      { id: 2, name: "Brocarl Brolerche" }
    ],
    groups: [{ id: 1, name: "Group 1" }]
  });

  expectStates('saving', false);

  equal(yehuda, store.find(Person, 1), "the same person is retrieved by the same ID");
  equal(carl, store.find(Person, 2), "the same person is retrieved by the same ID");

  group = store.find(Group, 1);
  equal(get(group, 'name'), "Group 1", "the data sideloaded successfully");
});

test("deleting several people (with bulkCommit) makes a DELETE to /people/bulk", function() {
  set(adapter, 'bulkCommit', true);

  store.loadMany(Person, [
    { id: 1, name: "Yehuda Katz" },
    { id: 2, name: "Carl Lerche" }
  ]);

  var yehuda = store.find(Person, 1);
  var carl = store.find(Person, 2);

  people = [ yehuda, carl ];

  expectStates('new', false);
  expectStates('loaded');
  expectStates('dirty', false);

  yehuda.deleteRecord();
  carl.deleteRecord();

  expectStates('dirty');
  expectStates('deleted');
  store.commit();
  expectStates('saving');

  expectUrl("/people/bulk", "the collection at the plural of the model name with 'delete'");
  expectType("DELETE");
  expectData({ people: [1, 2] });

  ajaxHash.success();

  expectStates('saving', false);
  expectStates('deleted');
  expectStates('dirty', false);
});

test("bulk deletes can sideload data", function() {
  set(adapter, 'bulkCommit', true);

  serializer.configure(Group, { sideloadAs: 'groups' });

  store.loadMany(Person, [
    { id: 1, name: "Yehuda Katz" },
    { id: 2, name: "Carl Lerche" }
  ]);

  var yehuda = store.find(Person, 1);
  var carl = store.find(Person, 2);

  people = [ yehuda, carl ];

  expectStates('new', false);
  expectStates('loaded');
  expectStates('dirty', false);

  yehuda.deleteRecord();
  carl.deleteRecord();

  expectStates('dirty');
  expectStates('deleted');
  store.commit();
  expectStates('saving');

  expectUrl("/people/bulk", "the collection at the plural of the model name with 'delete'");
  expectType("DELETE");
  expectData({ people: [1, 2] });

  ajaxHash.success({
    groups: [{ id: 1, name: "Group 1" }]
  });

  expectStates('saving', false);
  expectStates('deleted');
  expectStates('dirty', false);

  group = store.find(Group, 1);
  equal(get(group, 'name'), "Group 1", "the data sideloaded successfully");
});

test("if you specify a namespace then it is prepended onto all URLs", function() {
  set(adapter, 'namespace', 'ember');
  person = store.find(Person, 1);
  expectUrl("/ember/people/1", "the namespace, followed by the plural of the model name and the id");

  store.load(Person, { id: 1 });
});

test("if you specify a url then that custom url is used", function() {
  set(adapter, 'url', 'http://api.ember.dev');
  person = store.find(Person, 1);
  expectUrl("http://api.ember.dev/people/1", "the custom url, followed by the plural of the model name and the id");

  store.load(Person, { id: 1 });
});

test("sideloaded data is loaded prior to primary data (to ensure relationship coherence)", function() {
  expect(1);

  group = store.find(Group, 1);
  group.then(function(group) {
    equal(group.get('people.firstObject').get('name'), "Tom Dale", "sideloaded data are already loaded");
  });

  ajaxHash.success({
    people: [
      { id: 1, name: "Tom Dale" }
    ],
    group: { id: 1, name: "Tilde team", person_ids: [1] }
  });
});

test("additional data can be sideloaded with relationships in correct order", function() {
  var Comment = DS.Model.extend({
    person: DS.belongsTo(Person)
  });

  serializer.configure(Comment, { sideloadAs: 'comments' });

  var comments = store.filter(Comment, function(data) {
    equal(store.find(Comment, data.get('id')).get('person.id'), 1);
  });

  group = store.find(Group, 1);

  ajaxHash.success({
    group: {
      id: 1, name: "Group 1", person_ids: [ 1 ]
    },
    comments: [{
      id: 1, person_id: 1, text: 'hello'
    }],
    people: [{
      id: 1, name: "Yehuda Katz"
    }]
  });
});

test("data loaded from the server is converted from underscores to camelcase", function() {
  Person.reopen({
    lastName: DS.attr('string')
  });

  store.load(Person, { id: 1, name: "Tom", last_name: "Dale" });

  var person = store.find(Person, 1);

  equal(person.get('name'), "Tom", "precond - data was materialized");
  equal(person.get('lastName'), "Dale", "the attribute name was camelized");
});

test("When a record with a belongsTo is saved the foreign key should be sent.", function () {
  var PersonType = DS.Model.extend({
    title: DS.attr("string"),
    people: DS.hasMany(Person)
  });

  PersonType.toString = function() {
    return "App.PersonType";
  };

  Person.reopen({
    personType: DS.belongsTo(PersonType)
  });

  store.load(PersonType, {id: 1, title: "Developer"});
  var personType = store.find(PersonType, 1);

  var person = store.createRecord(Person, {name: 'Sam Woodard', personType: personType});

  store.commit();

  expectUrl('/people');
  expectType("POST");
  expectData({ person: { name: "Sam Woodard", person_type_id: 1, group_id: null } });
  ajaxHash.success({ person: { name: 'Sam Woodard', person_type_id: 1}});
});

test("creating a record with a 422 error marks the records as invalid", function(){
  person = store.createRecord(Person, { name: "" });
  store.commit();

  var mockXHR = {
    status:       422,
    responseText: JSON.stringify({ errors: { name: ["can't be blank"]} })
  };

  ajaxHash.error.call(ajaxHash.context, mockXHR);

  expectState('valid', false);
  deepEqual(person.get('errors'), { name: ["can't be blank"]}, "the person has the errors");
});

test("updating a record with a 422 error marks the records as invalid", function(){
  Person.reopen({
    updatedAt: DS.attr('date')
  });
  store.load(Person, { id: 1, name: "John Doe" });
  person = store.find(Person, 1);
  person.set('name', '');
  store.commit();

  var mockXHR = {
    status:       422,
    responseText: JSON.stringify({ errors: { name: ["can't be blank"], updated_at: ["can't be blank"] } })
  };

  ajaxHash.error.call(ajaxHash.context, mockXHR);

  expectState('valid', false);
  deepEqual(person.get('errors'), { name: ["can't be blank"], updatedAt: ["can't be blank"] }, "the person has the errors");
});

test("creating a record with a 500 error marks the record as error", function() {
  person = store.createRecord(Person, { name: "" });
  store.commit();

  var mockXHR = {
    status:       500,
    responseText: 'Internal Server Error'
  };

  ajaxHash.error.call(ajaxHash.context, mockXHR);

  expectState('error');
});

test("updating a record with a 500 error marks the record as error", function() {
  store.load(Person, { id: 1, name: "John Doe" });
  person = store.find(Person, 1);
  person.set('name', 'Jane Doe');
  store.commit();

  var mockXHR = {
    status:       500,
    responseText: 'Internal Server Error'
  };

  ajaxHash.error.call(ajaxHash.context, mockXHR);

  expectState('error');
});

/*global jQuery*/
test("the content-type should not be set to application/json if no body submitted", function() {
  var jQueryAjax = jQuery.ajax;
  jQuery.ajax = function(options) {
    equal(options.contentType, undefined, "the content-type is undefined");
  };

  overwriteAjax = false;
  person = store.find(Person, 1);

  jQuery.ajax = jQueryAjax;
});

test("the content-type should not be set to application/json if no body submitted", function() {

  store.load(Person, { id: 1, name: "John Doe" });
  person = store.find(Person, 1);
  person.set('name', 'Jane Doe');


  var jQueryAjax = jQuery.ajax;
  jQuery.ajax = function(options) {
    equal(options.contentType, "application/json; charset=utf-8", "the content-type is 'application/json; charset=utf-8'");
  };

  overwriteAjax = false;
  store.commit();

  jQuery.ajax = jQueryAjax;

});




<|MERGE_RESOLUTION|>--- conflicted
+++ resolved
@@ -19,23 +19,6 @@
 
     adapter = Adapter.createWithMixins({
       ajax: function(url, type, hash) {
-<<<<<<< HEAD
-        if (overwriteAjax) {
-          var success = hash.success, self = this;
-
-          ajaxUrl = url;
-          ajaxType = type;
-          ajaxHash = hash;
-
-          if (success) {
-            hash.success = function(json) {
-              success.call(self, json);
-            };
-          }
-        }
-        else {
-          return this._super(url, type, hash);
-=======
         var success = hash.success, self = this;
 
         hash.context = adapter;
@@ -48,7 +31,6 @@
           hash.success = function(json) {
             success.call(self, json);
           };
->>>>>>> eeb4b6c7
         }
       }
     });

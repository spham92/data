--- conflicted
+++ resolved
@@ -128,9 +128,6 @@
       assert.ok(!store.hasRecordForId('person', 1), "The record has been unloaded");
     }));
   });
-<<<<<<< HEAD
-=======
-
 });
 
 test('When a single record is requested, and the payload is blank', (assert) => {
@@ -155,5 +152,4 @@
       store.findRecord('person', '2');
     });
   }, /the adapter's response did not have any data/);
->>>>>>> a51bea91
 });